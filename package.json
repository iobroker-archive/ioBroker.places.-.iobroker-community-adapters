--- conflicted
+++ resolved
@@ -23,15 +23,9 @@
   "dependencies": {
     "request": "^2.88.2",
     "url": "^0.11.0",
-<<<<<<< HEAD
-    "@iobroker/adapter-core": "^1.0.3",
-    "geolib": "^2.0.24",
-    "@google/maps": "^1.1.0"
-=======
     "@iobroker/adapter-core": "^2.4.0",
     "geolib": "^3.3.1",
     "@google/maps": "^1.1.3"
->>>>>>> 5aace793
   },
   "devDependencies": {
     "gulp": "^4.0.2",
